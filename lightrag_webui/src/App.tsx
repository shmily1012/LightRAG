--- conflicted
+++ resolved
@@ -1,9 +1,6 @@
 import { useState, useCallback } from 'react'
-<<<<<<< HEAD
-=======
 import ThemeProvider from '@/components/ThemeProvider'
 import TabVisibilityProvider from '@/contexts/TabVisibilityProvider'
->>>>>>> 063ad8a3
 import MessageAlert from '@/components/MessageAlert'
 import ApiKeyAlert from '@/components/ApiKeyAlert'
 import StatusIndicator from '@/components/graph/StatusIndicator'
@@ -56,34 +53,6 @@
   }, [message, setApiKeyInvalid])
 
   return (
-<<<<<<< HEAD
-      <main className="flex h-screen w-screen overflow-x-hidden">
-        <Tabs
-          defaultValue={currentTab}
-          className="!m-0 flex grow flex-col !p-0"
-          onValueChange={handleTabChange}
-        >
-          <SiteHeader />
-          <div className="relative grow">
-            <TabsContent value="documents" className="absolute top-0 right-0 bottom-0 left-0">
-              <DocumentManager />
-            </TabsContent>
-            <TabsContent value="knowledge-graph" className="absolute top-0 right-0 bottom-0 left-0">
-              <GraphViewer />
-            </TabsContent>
-            <TabsContent value="retrieval" className="absolute top-0 right-0 bottom-0 left-0">
-              <RetrievalTesting />
-            </TabsContent>
-            <TabsContent value="api" className="absolute top-0 right-0 bottom-0 left-0">
-              <ApiSite />
-            </TabsContent>
-          </div>
-        </Tabs>
-        {enableHealthCheck && <StatusIndicator />}
-        {message !== null && !apiKeyInvalid && <MessageAlert />}
-        {apiKeyInvalid && <ApiKeyAlert />}
-      </main>
-=======
     <ThemeProvider>
       <TabVisibilityProvider>
         <main className="flex h-screen w-screen overflow-x-hidden">
@@ -111,11 +80,9 @@
           {enableHealthCheck && <StatusIndicator />}
           {message !== null && !apiKeyInvalid && <MessageAlert />}
           {apiKeyInvalid && <ApiKeyAlert />}
-          <Toaster />
         </main>
       </TabVisibilityProvider>
     </ThemeProvider>
->>>>>>> 063ad8a3
   )
 }
 
