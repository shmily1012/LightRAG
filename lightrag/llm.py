import os
import copy
from functools import lru_cache
import json
import aioboto3
import aiohttp
import numpy as np
import ollama

from openai import (
    AsyncOpenAI,
    APIConnectionError,
    RateLimitError,
    Timeout,
    AsyncAzureOpenAI,
)

import base64
import struct

from tenacity import (
    retry,
    stop_after_attempt,
    wait_exponential,
    retry_if_exception_type,
)
from transformers import AutoTokenizer, AutoModelForCausalLM
import torch
from pydantic import BaseModel, Field
from typing import List, Dict, Callable, Any
from .base import BaseKVStorage
from .utils import compute_args_hash, wrap_embedding_func_with_attrs

os.environ["TOKENIZERS_PARALLELISM"] = "false"


@retry(
    stop=stop_after_attempt(3),
    wait=wait_exponential(multiplier=1, min=4, max=10),
    retry=retry_if_exception_type((RateLimitError, APIConnectionError, Timeout)),
)
async def openai_complete_if_cache(
    model,
    prompt,
    system_prompt=None,
    history_messages=[],
    base_url=None,
    api_key=None,
    **kwargs,
) -> str:
    if api_key:
        os.environ["OPENAI_API_KEY"] = api_key

    openai_async_client = (
        AsyncOpenAI() if base_url is None else AsyncOpenAI(base_url=base_url)
    )
    hashing_kv: BaseKVStorage = kwargs.pop("hashing_kv", None)
    messages = []
    if system_prompt:
        messages.append({"role": "system", "content": system_prompt})
    messages.extend(history_messages)
    messages.append({"role": "user", "content": prompt})
    if hashing_kv is not None:
        args_hash = compute_args_hash(model, messages)
        if_cache_return = await hashing_kv.get_by_id(args_hash)
        if if_cache_return is not None:
            return if_cache_return["return"]

    response = await openai_async_client.chat.completions.create(
        model=model, messages=messages, **kwargs
    )

    if hashing_kv is not None:
        await hashing_kv.upsert(
            {args_hash: {"return": response.choices[0].message.content, "model": model}}
        )
    return response.choices[0].message.content


@retry(
    stop=stop_after_attempt(3),
    wait=wait_exponential(multiplier=1, min=4, max=10),
    retry=retry_if_exception_type((RateLimitError, APIConnectionError, Timeout)),
)
async def azure_openai_complete_if_cache(
    model,
    prompt,
    system_prompt=None,
    history_messages=[],
    base_url=None,
    api_key=None,
    **kwargs,
):
    if api_key:
        os.environ["AZURE_OPENAI_API_KEY"] = api_key
    if base_url:
        os.environ["AZURE_OPENAI_ENDPOINT"] = base_url

    openai_async_client = AsyncAzureOpenAI(
        azure_endpoint=os.getenv("AZURE_OPENAI_ENDPOINT"),
        api_key=os.getenv("AZURE_OPENAI_API_KEY"),
        api_version=os.getenv("AZURE_OPENAI_API_VERSION"),
    )

    hashing_kv: BaseKVStorage = kwargs.pop("hashing_kv", None)
    messages = []
    if system_prompt:
        messages.append({"role": "system", "content": system_prompt})
    messages.extend(history_messages)
    if prompt is not None:
        messages.append({"role": "user", "content": prompt})
    if hashing_kv is not None:
        args_hash = compute_args_hash(model, messages)
        if_cache_return = await hashing_kv.get_by_id(args_hash)
        if if_cache_return is not None:
            return if_cache_return["return"]

    response = await openai_async_client.chat.completions.create(
        model=model, messages=messages, **kwargs
    )

    if hashing_kv is not None:
        await hashing_kv.upsert(
            {args_hash: {"return": response.choices[0].message.content, "model": model}}
        )
    return response.choices[0].message.content


class BedrockError(Exception):
    """Generic error for issues related to Amazon Bedrock"""


@retry(
    stop=stop_after_attempt(5),
    wait=wait_exponential(multiplier=1, max=60),
    retry=retry_if_exception_type((BedrockError)),
)
async def bedrock_complete_if_cache(
    model,
    prompt,
    system_prompt=None,
    history_messages=[],
    aws_access_key_id=None,
    aws_secret_access_key=None,
    aws_session_token=None,
    **kwargs,
) -> str:
    os.environ["AWS_ACCESS_KEY_ID"] = os.environ.get(
        "AWS_ACCESS_KEY_ID", aws_access_key_id
    )
    os.environ["AWS_SECRET_ACCESS_KEY"] = os.environ.get(
        "AWS_SECRET_ACCESS_KEY", aws_secret_access_key
    )
    os.environ["AWS_SESSION_TOKEN"] = os.environ.get(
        "AWS_SESSION_TOKEN", aws_session_token
    )

    # Fix message history format
    messages = []
    for history_message in history_messages:
        message = copy.copy(history_message)
        message["content"] = [{"text": message["content"]}]
        messages.append(message)

    # Add user prompt
    messages.append({"role": "user", "content": [{"text": prompt}]})

    # Initialize Converse API arguments
    args = {"modelId": model, "messages": messages}

    # Define system prompt
    if system_prompt:
        args["system"] = [{"text": system_prompt}]

    # Map and set up inference parameters
    inference_params_map = {
        "max_tokens": "maxTokens",
        "top_p": "topP",
        "stop_sequences": "stopSequences",
    }
    if inference_params := list(
        set(kwargs) & set(["max_tokens", "temperature", "top_p", "stop_sequences"])
    ):
        args["inferenceConfig"] = {}
        for param in inference_params:
            args["inferenceConfig"][inference_params_map.get(param, param)] = (
                kwargs.pop(param)
            )

    hashing_kv: BaseKVStorage = kwargs.pop("hashing_kv", None)
    if hashing_kv is not None:
        args_hash = compute_args_hash(model, messages)
        if_cache_return = await hashing_kv.get_by_id(args_hash)
        if if_cache_return is not None:
            return if_cache_return["return"]

    # Call model via Converse API
    session = aioboto3.Session()
    async with session.client("bedrock-runtime") as bedrock_async_client:
        try:
            response = await bedrock_async_client.converse(**args, **kwargs)
        except Exception as e:
            raise BedrockError(e)

        if hashing_kv is not None:
            await hashing_kv.upsert(
                {
                    args_hash: {
                        "return": response["output"]["message"]["content"][0]["text"],
                        "model": model,
                    }
                }
            )

        return response["output"]["message"]["content"][0]["text"]


@lru_cache(maxsize=1)
def initialize_hf_model(model_name):
<<<<<<< HEAD
    hf_tokenizer = AutoTokenizer.from_pretrained(
        model_name, device_map="auto", trust_remote_code=True
    )
    hf_model = AutoModelForCausalLM.from_pretrained(
        model_name, device_map="auto", trust_remote_code=True
    )
=======
    hf_tokenizer = AutoTokenizer.from_pretrained(model_name, device_map="auto",  trust_remote_code=True)
    hf_model = AutoModelForCausalLM.from_pretrained(model_name, torch_dtype="auto", device_map="auto", trust_remote_code=True)
>>>>>>> 832b9aee
    if hf_tokenizer.pad_token is None:
        hf_tokenizer.pad_token = hf_tokenizer.eos_token

    return hf_model, hf_tokenizer


async def hf_model_if_cache(
    model, prompt, system_prompt=None, history_messages=[], **kwargs
) -> str:
    model_name = model
    hf_model, hf_tokenizer = initialize_hf_model(model_name)
    hashing_kv: BaseKVStorage = kwargs.pop("hashing_kv", None)
    messages = []
    if system_prompt:
        messages.append({"role": "system", "content": system_prompt})
    messages.extend(history_messages)
    messages.append({"role": "user", "content": prompt})

    if hashing_kv is not None:
        args_hash = compute_args_hash(model, messages)
        if_cache_return = await hashing_kv.get_by_id(args_hash)
        if if_cache_return is not None:
            return if_cache_return["return"]
    input_prompt = ""
    try:
        input_prompt = hf_tokenizer.apply_chat_template(
            messages, tokenize=False, add_generation_prompt=True
        )
    except Exception:
        try:
            ori_message = copy.deepcopy(messages)
            if messages[0]["role"] == "system":
                messages[1]["content"] = (
                    "<system>"
                    + messages[0]["content"]
                    + "</system>\n"
                    + messages[1]["content"]
                )
                messages = messages[1:]
                input_prompt = hf_tokenizer.apply_chat_template(
                    messages, tokenize=False, add_generation_prompt=True
                )
        except Exception:
            len_message = len(ori_message)
            for msgid in range(len_message):
                input_prompt = (
                    input_prompt
                    + "<"
                    + ori_message[msgid]["role"]
                    + ">"
                    + ori_message[msgid]["content"]
                    + "</"
                    + ori_message[msgid]["role"]
                    + ">\n"
                )

    input_ids = hf_tokenizer(
        input_prompt, return_tensors="pt", padding=True, truncation=True
    ).to("cuda")
    inputs = {k: v.to(hf_model.device) for k, v in input_ids.items()}
    output = hf_model.generate(
<<<<<<< HEAD
        **input_ids, max_new_tokens=512, num_return_sequences=1, early_stopping=True
    )
    response_text = hf_tokenizer.decode(
        output[0][len(inputs["input_ids"][0]) :], skip_special_tokens=True
=======
        **input_ids, max_new_tokens=1024*32, num_return_sequences=1, early_stopping=True
>>>>>>> 832b9aee
    )
    if hashing_kv is not None:
        await hashing_kv.upsert({args_hash: {"return": response_text, "model": model}})
    return response_text


async def ollama_model_if_cache(
    model, prompt, system_prompt=None, history_messages=[], **kwargs
) -> str:
    kwargs.pop("max_tokens", None)
    kwargs.pop("response_format", None)
    host = kwargs.pop("host", None)
    timeout = kwargs.pop("timeout", None)

    ollama_client = ollama.AsyncClient(host=host, timeout=timeout)
    messages = []
    if system_prompt:
        messages.append({"role": "system", "content": system_prompt})

    hashing_kv: BaseKVStorage = kwargs.pop("hashing_kv", None)
    messages.extend(history_messages)
    messages.append({"role": "user", "content": prompt})
    if hashing_kv is not None:
        args_hash = compute_args_hash(model, messages)
        if_cache_return = await hashing_kv.get_by_id(args_hash)
        if if_cache_return is not None:
            return if_cache_return["return"]

    response = await ollama_client.chat(model=model, messages=messages, **kwargs)

    result = response["message"]["content"]

    if hashing_kv is not None:
        await hashing_kv.upsert({args_hash: {"return": result, "model": model}})

    return result


@lru_cache(maxsize=1)
def initialize_lmdeploy_pipeline(
    model,
    tp=1,
    chat_template=None,
    log_level="WARNING",
    model_format="hf",
    quant_policy=0,
):
    from lmdeploy import pipeline, ChatTemplateConfig, TurbomindEngineConfig

    lmdeploy_pipe = pipeline(
        model_path=model,
        backend_config=TurbomindEngineConfig(
            tp=tp, model_format=model_format, quant_policy=quant_policy
        ),
        chat_template_config=ChatTemplateConfig(model_name=chat_template)
        if chat_template
        else None,
        log_level="WARNING",
    )
    return lmdeploy_pipe


async def lmdeploy_model_if_cache(
    model,
    prompt,
    system_prompt=None,
    history_messages=[],
    chat_template=None,
    model_format="hf",
    quant_policy=0,
    **kwargs,
) -> str:
    """
    Args:
        model (str): The path to the model.
            It could be one of the following options:
                    - i) A local directory path of a turbomind model which is
                        converted by `lmdeploy convert` command or download
                        from ii) and iii).
                    - ii) The model_id of a lmdeploy-quantized model hosted
                        inside a model repo on huggingface.co, such as
                        "InternLM/internlm-chat-20b-4bit",
                        "lmdeploy/llama2-chat-70b-4bit", etc.
                    - iii) The model_id of a model hosted inside a model repo
                        on huggingface.co, such as "internlm/internlm-chat-7b",
                        "Qwen/Qwen-7B-Chat ", "baichuan-inc/Baichuan2-7B-Chat"
                        and so on.
        chat_template (str): needed when model is a pytorch model on
            huggingface.co, such as "internlm-chat-7b",
            "Qwen-7B-Chat ", "Baichuan2-7B-Chat" and so on,
            and when the model name of local path did not match the original model name in HF.
        tp (int): tensor parallel
        prompt (Union[str, List[str]]): input texts to be completed.
        do_preprocess (bool): whether pre-process the messages. Default to
            True, which means chat_template will be applied.
        skip_special_tokens (bool): Whether or not to remove special tokens
            in the decoding. Default to be True.
        do_sample (bool): Whether or not to use sampling, use greedy decoding otherwise.
            Default to be False, which means greedy decoding will be applied.
    """
    try:
        import lmdeploy
        from lmdeploy import version_info, GenerationConfig
    except Exception:
        raise ImportError("Please install lmdeploy before intialize lmdeploy backend.")

    kwargs.pop("response_format", None)
    max_new_tokens = kwargs.pop("max_tokens", 512)
    tp = kwargs.pop("tp", 1)
    skip_special_tokens = kwargs.pop("skip_special_tokens", True)
    do_preprocess = kwargs.pop("do_preprocess", True)
    do_sample = kwargs.pop("do_sample", False)
    gen_params = kwargs

    version = version_info
    if do_sample is not None and version < (0, 6, 0):
        raise RuntimeError(
            "`do_sample` parameter is not supported by lmdeploy until "
            f"v0.6.0, but currently using lmdeloy {lmdeploy.__version__}"
        )
    else:
        do_sample = True
        gen_params.update(do_sample=do_sample)

    lmdeploy_pipe = initialize_lmdeploy_pipeline(
        model=model,
        tp=tp,
        chat_template=chat_template,
        model_format=model_format,
        quant_policy=quant_policy,
        log_level="WARNING",
    )

    messages = []
    if system_prompt:
        messages.append({"role": "system", "content": system_prompt})

    hashing_kv: BaseKVStorage = kwargs.pop("hashing_kv", None)
    messages.extend(history_messages)
    messages.append({"role": "user", "content": prompt})
    if hashing_kv is not None:
        args_hash = compute_args_hash(model, messages)
        if_cache_return = await hashing_kv.get_by_id(args_hash)
        if if_cache_return is not None:
            return if_cache_return["return"]

    gen_config = GenerationConfig(
        skip_special_tokens=skip_special_tokens,
        max_new_tokens=max_new_tokens,
        **gen_params,
    )

    response = ""
    async for res in lmdeploy_pipe.generate(
        messages,
        gen_config=gen_config,
        do_preprocess=do_preprocess,
        stream_response=False,
        session_id=1,
    ):
        response += res.response

    if hashing_kv is not None:
        await hashing_kv.upsert({args_hash: {"return": response, "model": model}})
    return response


async def gpt_4o_complete(
    prompt, system_prompt=None, history_messages=[], **kwargs
) -> str:
    return await openai_complete_if_cache(
        "gpt-4o",
        prompt,
        system_prompt=system_prompt,
        history_messages=history_messages,
        **kwargs,
    )


async def gpt_4o_mini_complete(
    prompt, system_prompt=None, history_messages=[], **kwargs
) -> str:
    return await openai_complete_if_cache(
        "gpt-4o-mini",
        prompt,
        system_prompt=system_prompt,
        history_messages=history_messages,
        **kwargs,
    )


async def azure_openai_complete(
    prompt, system_prompt=None, history_messages=[], **kwargs
) -> str:
    return await azure_openai_complete_if_cache(
        "conversation-4o-mini",
        prompt,
        system_prompt=system_prompt,
        history_messages=history_messages,
        **kwargs,
    )


async def bedrock_complete(
    prompt, system_prompt=None, history_messages=[], **kwargs
) -> str:
    return await bedrock_complete_if_cache(
        "anthropic.claude-3-haiku-20240307-v1:0",
        prompt,
        system_prompt=system_prompt,
        history_messages=history_messages,
        **kwargs,
    )


async def hf_model_complete(
    prompt, system_prompt=None, history_messages=[], **kwargs
) -> str:
    model_name = kwargs["hashing_kv"].global_config["llm_model_name"]
    return await hf_model_if_cache(
        model_name,
        prompt,
        system_prompt=system_prompt,
        history_messages=history_messages,
        **kwargs,
    )


async def ollama_model_complete(
    prompt, system_prompt=None, history_messages=[], **kwargs
) -> str:
    model_name = kwargs["hashing_kv"].global_config["llm_model_name"]
    return await ollama_model_if_cache(
        model_name,
        prompt,
        system_prompt=system_prompt,
        history_messages=history_messages,
        **kwargs,
    )


@wrap_embedding_func_with_attrs(embedding_dim=1536, max_token_size=8192)
@retry(
    stop=stop_after_attempt(3),
    wait=wait_exponential(multiplier=1, min=4, max=60),
    retry=retry_if_exception_type((RateLimitError, APIConnectionError, Timeout)),
)
async def openai_embedding(
    texts: list[str],
    model: str = "text-embedding-3-small",
    base_url: str = None,
    api_key: str = None,
) -> np.ndarray:
    if api_key:
        os.environ["OPENAI_API_KEY"] = api_key

    openai_async_client = (
        AsyncOpenAI() if base_url is None else AsyncOpenAI(base_url=base_url)
    )
    response = await openai_async_client.embeddings.create(
        model=model, input=texts, encoding_format="float"
    )
    return np.array([dp.embedding for dp in response.data])


@wrap_embedding_func_with_attrs(embedding_dim=1536, max_token_size=8192)
@retry(
    stop=stop_after_attempt(3),
    wait=wait_exponential(multiplier=1, min=4, max=10),
    retry=retry_if_exception_type((RateLimitError, APIConnectionError, Timeout)),
)
async def azure_openai_embedding(
    texts: list[str],
    model: str = "text-embedding-3-small",
    base_url: str = None,
    api_key: str = None,
) -> np.ndarray:
    if api_key:
        os.environ["AZURE_OPENAI_API_KEY"] = api_key
    if base_url:
        os.environ["AZURE_OPENAI_ENDPOINT"] = base_url

    openai_async_client = AsyncAzureOpenAI(
        azure_endpoint=os.getenv("AZURE_OPENAI_ENDPOINT"),
        api_key=os.getenv("AZURE_OPENAI_API_KEY"),
        api_version=os.getenv("AZURE_OPENAI_API_VERSION"),
    )

    response = await openai_async_client.embeddings.create(
        model=model, input=texts, encoding_format="float"
    )
    return np.array([dp.embedding for dp in response.data])


@retry(
    stop=stop_after_attempt(3),
    wait=wait_exponential(multiplier=1, min=4, max=60),
    retry=retry_if_exception_type((RateLimitError, APIConnectionError, Timeout)),
)
async def siliconcloud_embedding(
    texts: list[str],
    model: str = "netease-youdao/bce-embedding-base_v1",
    base_url: str = "https://api.siliconflow.cn/v1/embeddings",
    max_token_size: int = 512,
    api_key: str = None,
) -> np.ndarray:
    if api_key and not api_key.startswith("Bearer "):
        api_key = "Bearer " + api_key

    headers = {"Authorization": api_key, "Content-Type": "application/json"}

    truncate_texts = [text[0:max_token_size] for text in texts]

    payload = {"model": model, "input": truncate_texts, "encoding_format": "base64"}

    base64_strings = []
    async with aiohttp.ClientSession() as session:
        async with session.post(base_url, headers=headers, json=payload) as response:
            content = await response.json()
            if "code" in content:
                raise ValueError(content)
            base64_strings = [item["embedding"] for item in content["data"]]

    embeddings = []
    for string in base64_strings:
        decode_bytes = base64.b64decode(string)
        n = len(decode_bytes) // 4
        float_array = struct.unpack("<" + "f" * n, decode_bytes)
        embeddings.append(float_array)
    return np.array(embeddings)


# @wrap_embedding_func_with_attrs(embedding_dim=1024, max_token_size=8192)
# @retry(
#     stop=stop_after_attempt(3),
#     wait=wait_exponential(multiplier=1, min=4, max=10),
#     retry=retry_if_exception_type((RateLimitError, APIConnectionError, Timeout)),  # TODO: fix exceptions
# )
async def bedrock_embedding(
    texts: list[str],
    model: str = "amazon.titan-embed-text-v2:0",
    aws_access_key_id=None,
    aws_secret_access_key=None,
    aws_session_token=None,
) -> np.ndarray:
    os.environ["AWS_ACCESS_KEY_ID"] = os.environ.get(
        "AWS_ACCESS_KEY_ID", aws_access_key_id
    )
    os.environ["AWS_SECRET_ACCESS_KEY"] = os.environ.get(
        "AWS_SECRET_ACCESS_KEY", aws_secret_access_key
    )
    os.environ["AWS_SESSION_TOKEN"] = os.environ.get(
        "AWS_SESSION_TOKEN", aws_session_token
    )

    session = aioboto3.Session()
    async with session.client("bedrock-runtime") as bedrock_async_client:
        if (model_provider := model.split(".")[0]) == "amazon":
            embed_texts = []
            for text in texts:
                if "v2" in model:
                    body = json.dumps(
                        {
                            "inputText": text,
                            # 'dimensions': embedding_dim,
                            "embeddingTypes": ["float"],
                        }
                    )
                elif "v1" in model:
                    body = json.dumps({"inputText": text})
                else:
                    raise ValueError(f"Model {model} is not supported!")

                response = await bedrock_async_client.invoke_model(
                    modelId=model,
                    body=body,
                    accept="application/json",
                    contentType="application/json",
                )

                response_body = await response.get("body").json()

                embed_texts.append(response_body["embedding"])
        elif model_provider == "cohere":
            body = json.dumps(
                {"texts": texts, "input_type": "search_document", "truncate": "NONE"}
            )

            response = await bedrock_async_client.invoke_model(
                model=model,
                body=body,
                accept="application/json",
                contentType="application/json",
            )

            response_body = json.loads(response.get("body").read())

            embed_texts = response_body["embeddings"]
        else:
            raise ValueError(f"Model provider '{model_provider}' is not supported!")

        return np.array(embed_texts)


async def hf_embedding(texts: list[str], tokenizer, embed_model) -> np.ndarray:
    input_ids = tokenizer(
        texts, return_tensors="pt", padding=True, truncation=True
    ).input_ids
    with torch.no_grad():
        outputs = embed_model(input_ids)
        embeddings = outputs.last_hidden_state.mean(dim=1)
    return embeddings.detach().numpy()


async def ollama_embedding(texts: list[str], embed_model, **kwargs) -> np.ndarray:
    embed_text = []
    ollama_client = ollama.Client(**kwargs)
    for text in texts:
        data = ollama_client.embeddings(model=embed_model, prompt=text)
        embed_text.append(data["embedding"])

    return embed_text


class Model(BaseModel):
    """
    This is a Pydantic model class named 'Model' that is used to define a custom language model.

    Attributes:
        gen_func (Callable[[Any], str]): A callable function that generates the response from the language model.
            The function should take any argument and return a string.
        kwargs (Dict[str, Any]): A dictionary that contains the arguments to pass to the callable function.
            This could include parameters such as the model name, API key, etc.

    Example usage:
        Model(gen_func=openai_complete_if_cache, kwargs={"model": "gpt-4", "api_key": os.environ["OPENAI_API_KEY_1"]})

    In this example, 'openai_complete_if_cache' is the callable function that generates the response from the OpenAI model.
    The 'kwargs' dictionary contains the model name and API key to be passed to the function.
    """

    gen_func: Callable[[Any], str] = Field(
        ...,
        description="A function that generates the response from the llm. The response must be a string",
    )
    kwargs: Dict[str, Any] = Field(
        ...,
        description="The arguments to pass to the callable function. Eg. the api key, model name, etc",
    )

    class Config:
        arbitrary_types_allowed = True


class MultiModel:
    """
    Distributes the load across multiple language models. Useful for circumventing low rate limits with certain api providers especially if you are on the free tier.
    Could also be used for spliting across diffrent models or providers.

    Attributes:
        models (List[Model]): A list of language models to be used.

    Usage example:
        ```python
        models = [
            Model(gen_func=openai_complete_if_cache, kwargs={"model": "gpt-4", "api_key": os.environ["OPENAI_API_KEY_1"]}),
            Model(gen_func=openai_complete_if_cache, kwargs={"model": "gpt-4", "api_key": os.environ["OPENAI_API_KEY_2"]}),
            Model(gen_func=openai_complete_if_cache, kwargs={"model": "gpt-4", "api_key": os.environ["OPENAI_API_KEY_3"]}),
            Model(gen_func=openai_complete_if_cache, kwargs={"model": "gpt-4", "api_key": os.environ["OPENAI_API_KEY_4"]}),
            Model(gen_func=openai_complete_if_cache, kwargs={"model": "gpt-4", "api_key": os.environ["OPENAI_API_KEY_5"]}),
        ]
        multi_model = MultiModel(models)
        rag = LightRAG(
            llm_model_func=multi_model.llm_model_func
            / ..other args
            )
        ```
    """

    def __init__(self, models: List[Model]):
        self._models = models
        self._current_model = 0

    def _next_model(self):
        self._current_model = (self._current_model + 1) % len(self._models)
        return self._models[self._current_model]

    async def llm_model_func(
        self, prompt, system_prompt=None, history_messages=[], **kwargs
    ) -> str:
        kwargs.pop("model", None)  # stop from overwriting the custom model name
        next_model = self._next_model()
        args = dict(
            prompt=prompt,
            system_prompt=system_prompt,
            history_messages=history_messages,
            **kwargs,
            **next_model.kwargs,
        )

        return await next_model.gen_func(**args)


if __name__ == "__main__":
    import asyncio

    async def main():
        result = await gpt_4o_mini_complete("How are you?")
        print(result)

    asyncio.run(main())<|MERGE_RESOLUTION|>--- conflicted
+++ resolved
@@ -217,17 +217,9 @@
 
 @lru_cache(maxsize=1)
 def initialize_hf_model(model_name):
-<<<<<<< HEAD
-    hf_tokenizer = AutoTokenizer.from_pretrained(
-        model_name, device_map="auto", trust_remote_code=True
-    )
-    hf_model = AutoModelForCausalLM.from_pretrained(
-        model_name, device_map="auto", trust_remote_code=True
-    )
-=======
+
     hf_tokenizer = AutoTokenizer.from_pretrained(model_name, device_map="auto",  trust_remote_code=True)
     hf_model = AutoModelForCausalLM.from_pretrained(model_name, torch_dtype="auto", device_map="auto", trust_remote_code=True)
->>>>>>> 832b9aee
     if hf_tokenizer.pad_token is None:
         hf_tokenizer.pad_token = hf_tokenizer.eos_token
 
@@ -289,14 +281,11 @@
     ).to("cuda")
     inputs = {k: v.to(hf_model.device) for k, v in input_ids.items()}
     output = hf_model.generate(
-<<<<<<< HEAD
-        **input_ids, max_new_tokens=512, num_return_sequences=1, early_stopping=True
+        **input_ids, max_new_tokens=1024*32, num_return_sequences=1, early_stopping=True
     )
     response_text = hf_tokenizer.decode(
         output[0][len(inputs["input_ids"][0]) :], skip_special_tokens=True
-=======
-        **input_ids, max_new_tokens=1024*32, num_return_sequences=1, early_stopping=True
->>>>>>> 832b9aee
+
     )
     if hashing_kv is not None:
         await hashing_kv.upsert({args_hash: {"return": response_text, "model": model}})
